--- conflicted
+++ resolved
@@ -470,11 +470,7 @@
             // Filtering of AF2 results
             FilterAF2(pred_tuple)
 
-<<<<<<< HEAD
-            if (params.design_mode in ['binder_denovo', 'binder_foldcond', 'binder_motifscaff', 'binder_partialdiff' , 'bindcraft_denovo' ]) {
-=======
             if (params.design_mode in ['bindcraft_denovo', 'binder_denovo', 'binder_foldcond', 'binder_motifscaff', 'binder_partialdiff']) {
->>>>>>> 93774b12
                 // Alignment of PDBs to target chain(s). Only need one reference file
                 AlignAF2(FilterAF2.out.pdbs.flatten().collect(), pred_input_pdbs.flatten().last())
                 AlignAF2.out.pdbs
@@ -524,13 +520,8 @@
             }
 
             // Align Boltz Predictions to FAMPNN output and calculate RMSD
-<<<<<<< HEAD
-            if (params.design_mode in ['binder_denovo', 'binder_foldcond', 'binder_motifscaff', 'binder_partialdiff' , 'bindcraft_denovo' ]) {
-                AlignBoltz(boltz_tuple, filt_seq_pdbs, 'binder')
-=======
             if (params.design_mode in ['bindcraft_denovo','binder_denovo', 'binder_foldcond', 'binder_motifscaff', 'binder_partialdiff']) {
                 AlignBoltz(pred_tuple, designs_for_alignment, 'binder')
->>>>>>> 93774b12
             }
             else {
                 AlignBoltz(pred_tuple, designs_for_alignment, 'monomer')
