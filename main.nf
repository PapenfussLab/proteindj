#!/usr/bin/env nextflow
nextflow.enable.dsl = 2

include { GenerateRFDContigs; GenerateRFDFoldCond; FilterFold ; RunRFD } from './modules/rfdiffusion.nf'
include { AnalyseBC; PrepBC; RunBC } from './modules/bindcraft.nf'
include { PrepFAMPNN ; FilterFAMPNN; RunFAMPNN } from './modules/fampnn.nf'
include { FilterMPNN; PrepMPNN ; RunMPNN } from './modules/proteinmpnn.nf'
include { AlignAF2; FilterAF2; RunAF2 } from './modules/af2.nf'
include { AnalysePredictions; FilterAnalysis } from './modules/analysis.nf'
include { PublishResults } from './modules/publish.nf'
include { AlignBoltz ; FilterBoltz; PrepBoltz ; RunBoltz } from './modules/boltz.nf'
include { CombineMetadata } from './modules/combine_metadata.nf'
include { Compress as CompressRFD } from './modules/compress'
include { Compress as CompressMPNN } from './modules/compress'
include { Compress as CompressFAMPNN } from './modules/compress'
include { Compress as CompressAF2 } from './modules/compress'
include { Compress as CompressBoltz } from './modules/compress'
include { Compress as CompressBC } from './modules/compress'
include { MergeUncroppedTarget } from './modules/merge_uncropped_target.nf'

workflow {
    // Permit use of topic channels in Nextflow v24 by enabling preview features
    try {
        nextflow.preview.topic = true
    } catch (Exception _e) {
        // Silently continue - topic channels work by default in v25+
    }
    
    if (params.cpus < 2){
        throw new IllegalArgumentException("--cpus must be >= 2")
    }
    if (params.cpus_per_gpu < 2){
        throw new IllegalArgumentException("--cpus_per_gpu must be >= 2")
    }
    if (params.gpus < 1){
        throw new IllegalArgumentException("--gpus must be >= 1")
    }

    def outputDirectory = params.out_dir

    VALID_MODES = ['bindcraft_denovo', 'binder_denovo', 'binder_foldcond', 'binder_motifscaff', 'binder_partialdiff', 'monomer_denovo', 'monomer_foldcond', 'monomer_motifscaff', 'monomer_partialdiff']
    if (!(params.design_mode in VALID_MODES)) {
        throw new IllegalArgumentException("Invalid design mode: ${params.design_mode}. Must be one of: ${VALID_MODES.join(', ')}")
    }

    if (params.run_fold_only && (params.skip_fold_seq || params.skip_fold_seq_pred )) {
        error("Cannot use --run_fold_only with skip flags --skip_fold_seq or --skip_fold_seq_pred. These options are contradictory.")
    }
    if (params.run_fold_only && params.skip_fold) {
        error("Cannot use --run_fold_only with --skip_fold. These options are contradictory.")
    }

    // Calculate batch size based on maximum GPUs
    def num_batches = Math.min(params.gpus, params.num_designs).intValue()
    def batch_size = Math.ceil(params.num_designs / num_batches).intValue()
    def num_designs = num_batches * batch_size
    
    println("***********************************************************************")
    println("██████╗ ██████╗  ██████╗ ████████╗███████╗██╗███╗   ██╗██████╗      ██╗")
    println("██╔══██╗██╔══██╗██╔═══██╗╚══██╔══╝██╔════╝██║████╗  ██║██╔══██╗     ██║")
    println("██████╔╝██████╔╝██║   ██║   ██║   █████╗  ██║██╔██╗ ██║██║  ██║     ██║")
    println("██╔═══╝ ██╔══██╗██║   ██║   ██║   ██╔══╝  ██║██║╚██╗██║██║  ██║██   ██║")
    println("██║     ██║  ██║╚██████╔╝   ██║   ███████╗██║██║ ╚████║██████╔╝╚█████╔╝")
    println("╚═╝     ╚═╝  ╚═╝ ╚═════╝    ╚═╝   ╚══════╝╚═╝╚═╝  ╚═══╝╚═════╝  ╚════╝ ")
    println("                   ProteinDJ Protein Design Pipeline                   ")
    println("          Developers: Dylan Silke, Josh Hardy, Julie Iskander          ")
    println("***********************************************************************")
    println("* Pipeline Mode: ${params.design_mode}")
    println("* Number of designs: ${num_designs}")
    println("* Number of sequences for each design: ${params.seqs_per_design}")
    println("* Output Directory: ${outputDirectory}")
    println("***********************************************************************\n")

    // Create output directory for copy of config files used in run
    def configDir = file("${outputDirectory}/configs")
    configDir.mkdirs()
    workflow.configFiles.each { configFile ->
        configFile.copyTo("${configDir}/${configFile.getName()}")
    }

    // Create output directory for copy of input files used in run
    def inputsDir = file("${outputDirectory}/inputs")
    inputsDir.mkdirs()

    ///////////////////////
    // FOLD DESIGN STAGE //
    ///////////////////////

    // Run Fold Design if not skipped
    if (!params.skip_fold & !params.skip_fold_seq & !params.skip_fold_seq_pred) {
        // Check if num_designs has been provided
        if (!params.num_designs) {
            error("Please provide the number of designs to generate")
        }
        // Validate input PDB file
        if (params.design_mode in ['bindcraft_denovo','binder_denovo', 'binder_motifscaff', 'binder_partialdiff', 'binder_foldcond', 'monomer_motifscaff', 'monomer_partialdiff']) {
            if (!params.input_pdb) {
                throw new IllegalArgumentException("Please provide input PDB file path required by $params.design_mode mode")
            }
            inputFile = new File(params.input_pdb)
            if (!inputFile.exists()) {
                throw new FileNotFoundException("Input PDB file not found at path: ${params.input_pdb}. Please ensure the file exists and the path is correct.")
            }
        }
        // Validate design length
        if (params.design_mode in ['bindcraft_denovo','binder_denovo', 'monomer_denovo']){
            validateDesignLength(params.design_length)
        }
        
        
        if (params.design_mode=="bindcraft_denovo"){
            // Use Bindcraft for fold design
            validateBindCraftParams(
                params.bc_chains,
                params.hotspot_residues,
                params.design_length,
                params.num_designs,
                params.input_pdb,
                params.bc_advanced_json)
            log.info("Using BindCraft to hallucinate binders with the following design parameters:")
            log.info("* Design length = ${params.design_length}")
            if (params.bc_chains){
                log.info("* Target chains = ${params.bc_chains}")
            }
            if (params.hotspot_residues){
                log.info("* Target hotspots = ${params.hotspot_residues}")
            }
            // Select advanced settings json file    
            def bc_advanced_json 
            if(!params.bc_advanced_json){
                bc_advanced_json = getAdvancedSettingsPath(
                    params.bc_design_protocol,
                    params.bc_template_protocol
                )
            } else {
                bc_advanced_json = file(params.bc_advanced_json)
            }

            // Get path of filter settings json file
            def bc_filters_json = file("${projectDir}/lib/bindcraft/settings_filters/no_filters.json")

            // Collect input files
            def inputFiles = collectInputFiles(params)

            // Copy input files to output directory
            inputFiles.each { inputFile ->
                "rsync -r ${inputFile} ${inputsDir}/.".execute()
            }
            
            // Create channel with items for requested designs
            bc_ch = Channel
                .fromList((0..<num_batches))

            PrepBC(bc_ch,batch_size,file(params.input_pdb),bc_advanced_json)

            // Run BindCraft for each batch
            RunBC(PrepBC.out, bc_filters_json, file(params.input_pdb))

            // Collect batches and run analysis and conversion of BindCraft outputs
            AnalyseBC(RunBC.out.pdbs_csvs.flatten().collect()) 
            AnalyseBC.out.pdbs_jsons.set { bc_pdbs_jsons }
            
            // Compress output files
            CompressBC("bc", bc_pdbs_jsons.flatten().collect())

            // Batch PDBs and JSONS for CPU tasks
            Utils
                .rebatchTuples(bc_pdbs_jsons, 200)
                .set { fold_tuples }

        } else { // Use RFdiffusion for fold design
            validateRFDParameters(params)
            // Check for user-provided contigs or whether to automatically generate them
            if (params.design_mode in ['binder_foldcond', 'monomer_foldcond']){
               Channel.value('NoContigsNeededForFoldConditioning').set{rfdContigs}
            } else if (params.rfd_contigs && params.design_mode in ['binder_denovo', 'binder_partialdiff', 'binder_motifscaff', 'monomer_denovo','monomer_motifscaff', 'monomer_partialdiff']){
               // Use provided value
               description=generateContigDescription("$params.rfd_contigs")
               println description
               Channel.value(params.rfd_contigs).set{rfdContigs}
            } else if (!params.rfd_contigs && params.design_mode in ['binder_motifscaff', 'monomer_motifscaff']){
                error("rfd_contigs is required for $params.design_mode mode.")
            } else if (!params.rfd_contigs && params.design_mode in ['binder_denovo', 'binder_partialdiff', 'monomer_partialdiff']){
                // Auto-generate contigs for RFdiffusion if not provided
                println("Automatically generating RFdiffusion contigs from input PDB. Will include all residues.")
                GenerateRFDContigs(file(params.input_pdb),params.design_mode)
                GenerateRFDContigs.out.view({ contigs -> "Generated the RFdiffusion contigs: $contigs" }).set{rfdContigs}
            } else if (!params.rfd_contigs && params.design_mode == 'monomer_denovo'){
                // Contigs for monomer_denovo are equivalent to design_length
                Channel.value("[$params.design_length]").set{rfdContigs}
            }

            if(params.design_mode == 'binder_foldcond'){
                GenerateRFDFoldCond(file(params.input_pdb))
                GenerateRFDFoldCond.out.target_adj.set{target_adj}
                GenerateRFDFoldCond.out.target_ss.set{target_ss}
            } else {
                Channel.value(file("${projectDir}/lib/NO_FILE")).set{target_adj}
                Channel.value(file("${projectDir}/lib/NO_FILE1")).set{target_ss}
            }

            // Collect input files
            def inputFiles = collectInputFiles(params)

            // Copy input files to output directory
            inputFiles.each { inputFile ->
                "rsync -r ${inputFile} ${inputsDir}/.".execute()
            }
            // Create the channel for RFdiffusion
            rf_ch = Channel
                .fromList((0..<num_designs).collate(batch_size))
                .map { batch ->
                    def batchId = batch.isEmpty() ? 0 : (batch[0] / batch_size).intValue()
                    def designStartnum = batch.min()
                    tuple(
                        batchId,
                        batch_size,
                        designStartnum,
                        params.design_mode,
                        inputFiles,
                    )
                }
                .combine(rfdContigs)
                .combine(target_adj)
                .combine(target_ss)
            
            // Run RFdiffusion with the generated channel
            RunRFD(rf_ch)

            RunRFD.out.pdbs_jsons.set { rfd_pdbs_jsons }
            // Compress output files
            CompressRFD("rfd", rfd_pdbs_jsons.flatten().collect())

            // Batch RFD PDBs and JSONS for CPU tasks
            Utils
                .rebatchTuples(rfd_pdbs_jsons, 200)
                .set { fold_tuples }
        }

        // Fold filtering - secondary structure and radius of gyration
        FilterFold(fold_tuples)

        // If Running Fold Design only these are the final pdbs
        if (params.run_fold_only) {
            FilterFold.out.pdbs_jsons
                .flatten()
                .collect()
                .ifEmpty(file("${projectDir}/lib/placeholder.pdb"))
                .set { final_pdbs }
        }
        else {
            FilterFold.out.pdbs_jsons.set { filt_fold_pdbs_jsons }
        }
    }
    else if (params.skip_fold & !params.skip_fold_seq & !params.skip_fold_seq_pred) {
        // Skip Fold Design and use existing PDBs and JSONs from specified directory
        println("Skipping Fold Design stage as skip_fold=true.")
        println("Running Sequence Design, Prediction, and Analysis stages only.")
        println("Looking for PDBs and JSONs in: ${params.skip_input_dir}")
        // Check if directory exists
        if (!file(params.skip_input_dir).exists()) {
            throw new FileNotFoundException("Skip input file directory not found at: ${params.skip_input_dir}. Please ensure the path is correct.")
        }
        def previous_pdbs = file("${params.skip_input_dir}").listFiles().findAll { it.name.endsWith('.pdb') }
        def previous_jsons = file("${params.skip_input_dir}").listFiles().findAll { it.name.endsWith('.json') }
        // Error handling for missing files
        if (previous_pdbs.isEmpty()) {
            throw new FileNotFoundException("No PDB files found in directory: ${params.skip_input_dir}. Please provide PDB files to proceed with the workflow.")
        }
        if (previous_jsons.isEmpty()) {
            throw new FileNotFoundException("No JSON files found in directory: ${params.skip_input_dir}. Please provide JSON files to proceed with the workflow.")
        }
        println("Found ${previous_pdbs.size()} PDB files")
        println("Found ${previous_jsons.size()} JSON files\n")

        // Validate naming convention
        validateFileNaming(previous_pdbs, previous_jsons, 'fold_only')

        // Copy PDB and JSON files from the previous results directory to inputs directory
        previous_pdbs.each { pdbFile ->
            pdbFile.copyTo("${inputsDir}/${pdbFile.getName()}")
        }
        previous_jsons.each { jsonFile ->
            jsonFile.copyTo("${inputsDir}/${jsonFile.getName()}")
        }

        // Create channel with PDB-JSON tuples from specified directory
        Channel
            .of([previous_pdbs, previous_jsons])
            .set { rfd_pdbs_jsons }
        // Batch RFD PDBs and JSONS for CPU tasks
        Utils
            .rebatchTuples(rfd_pdbs_jsons, 200)
            .set { filt_fold_pdbs_jsons }
    }
    else {
        println("Skipping Fold Design stage as skip_fold_seq=true or skip_fold_seq_pred=true.")
    }
    ///////////////////////////
    // SEQUENCE DESIGN STAGE //
    ///////////////////////////
    // Run Sequence Design if not skipped
    if (!params.skip_fold_seq & !params.skip_fold_seq_pred & !params.run_fold_only) {
        // Sequence design (either MPNN or FAMPNN)
        if (params.seq_method == "mpnn") {
            // Add FIXED labels to PDBs for target residues so the sequence does not change
            PrepMPNN(filt_fold_pdbs_jsons)
            
            // Method specific batching
            if (params.mpnn_relax_max_cycles > 0) {
                // use smaller batches for fast relax (slow)
                PrepMPNN.out.pdbs
                    .collect()
                    .flatten()
                    .buffer( size: 2, remainder: true )
                    .set { seq_input_pdbs }
            }
            else {
                // use larger batches without fast relax
                PrepMPNN.out.pdbs
                    .collect()
                    .flatten()
                    .buffer( size: 10, remainder: true )
                    .set { seq_input_pdbs }
            }

            // Launch ProteinMPNN
            RunMPNN(seq_input_pdbs)

            // Compress output files
            CompressMPNN("mpnn", RunMPNN.out.pdbs_jsons.flatten().collect())

            // Rebatch sequence assignment files for CPU Filtering Step
            Utils
                .rebatchTuples(RunMPNN.out.pdbs_jsons, 200)
                .set { seq_tuple }

            // Filter designs by sequence score
            FilterMPNN(seq_tuple)
            FilterMPNN.out.pdbs
                .flatten()
                .collect()
                .set { filt_seq_pdbs }
        }
        else if (params.seq_method == "fampnn") {
            // FAMPNN path
            // Rebatch files for Prep Step
            Utils
                .rebatchTuples(filt_fold_pdbs_jsons, 10)
                .set { fampnn_prep_input_tuple }
            
            // Restore side-chains to RFD output and prepare CSV file with fixed residues
            PrepFAMPNN(fampnn_prep_input_tuple)
            PrepFAMPNN.out.csv
                .collectFile(name: 'merged_results.csv', keepHeader: true)
                .set { mega_csv }

            // GPU-aware batching for RunFAMPNN
            Utils
                .rebatchGPU(PrepFAMPNN.out.pdbs, params.gpus)
                .set { fampnn_pdbs }

            // Add CSV path to PDB channel
            fampnn_pdbs
                .combine(mega_csv)
                .set { fampnn_input }

            if (params.design_mode in ['bindcraft_denovo', 'binder_denovo', 'binder_foldcond', 'binder_motifscaff', 'binder_partialdiff']) {
                // Perform design and scoring on binder (chain A)
                RunFAMPNN(fampnn_input, 'A')
            }
            else {
                // Perform design and scoring on all chains
                RunFAMPNN(fampnn_input, 'all_chains')
            }

            // Compress output files
            CompressFAMPNN("fampnn", RunFAMPNN.out.pdbs_jsons.flatten().collect())

            // Rebatch sequence assignment files for CPU Filtering Step
            Utils
                .rebatchTuples(RunFAMPNN.out.pdbs_jsons, 200)
                .set { seq_tuple }

            // Filter designs by sequence score
            FilterFAMPNN(seq_tuple)
            FilterFAMPNN.out.pdbs
                .flatten()
                .collect()
                .set { filt_seq_pdbs }
        }
        else {
            error("Not a valid sequence assignment method")
        }
    }
    else if (!params.skip_fold_seq_pred & !params.run_fold_only) {
        // Skip sequence design and run prediction using existing PDBs from specified directory
        println("Skipping Sequence Design stage as skip_fold_seq=true.")
        println("Running Prediction and Analysis stages only.")
        println("Looking for PDBs in: ${params.skip_input_dir}")
        // Check if directory exists
        if (!file(params.skip_input_dir).exists()) {
            throw new FileNotFoundException("Skip input file directory not found at: ${params.skip_input_dir}. Please ensure the path is correct.")
        }
        def pdbs_for_pred = file("${params.skip_input_dir}").listFiles().findAll { it.name.endsWith('.pdb') }
        if (pdbs_for_pred.isEmpty()) {
            throw new FileNotFoundException("No PDB files found in directory: ${params.skip_input_dir}. Please provide PDB files to proceed with the workflow.")
        }
        println("Found ${pdbs_for_pred.size()} PDB files")

        // Validate naming convention
        validateFileNaming(pdbs_for_pred, null, 'fold_seq')

        // Copy PDB files from the previous results directory to inputs directory
        pdbs_for_pred.each { pdbFile ->
            pdbFile.copyTo("${inputsDir}/${pdbFile.getName()}")
        }

        // Create channel with PDBs from specified directory
        Channel
            .of(pdbs_for_pred)
            .set { filt_seq_pdbs }
    }
    else if (params.skip_fold_seq_pred) {
        println("Skipping Sequence Design stage as skip_fold_seq_pred=true.")
    }
    else {
        println("Skipping Sequence Design stage as run_fold_only=true.")
    }
    ////////////////////////////////
    // STRUCTURE PREDICTION STAGE //
    ////////////////////////////////
    // Run Structure Prediction if not skipped
    if (!params.skip_fold_seq_pred & !params.run_fold_only) {
        // Optional uncropped target PDB merge for binder design
        if (params.design_mode in ['bindcraft_denovo', 'binder_denovo', 'binder_foldcond', 'binder_motifscaff', 'binder_partialdiff']) {
            // if uncropped target PDB file is provided, merge with designs
            if (params.uncropped_target_pdb) {
                def uncroppedPDBfile = file(params.uncropped_target_pdb)
                if (!uncroppedPDBfile.exists()) {
                    throw new FileNotFoundException("Uncropped target PDB file not found at path: ${params.uncropped_target_pdb}. Please ensure the file exists and the path is correct.")
                }
                MergeUncroppedTarget(filt_seq_pdbs, uncroppedPDBfile).set { pred_input_pdbs }
            }
            else {
                filt_seq_pdbs.set { pred_input_pdbs }
            }
        } else {
            filt_seq_pdbs.set { pred_input_pdbs }
        }
        // Structure Prediction (either AlphaFold2 Initial-Guess or Boltz-2)
        if (params.pred_method == "af2") {
          
            // reallocate batching for GPU
            Utils
                .rebatchGPUByNumRes(pred_input_pdbs, params.gpus)
                .set { pred_input_tuple }
            
            // AlphaFold2-Initial Guess
            RunAF2(pred_input_tuple)

            // Compress output files
            CompressAF2("af2", RunAF2.out.pdbs_jsons.flatten().collect())

            // Batch files for CPUs
            Utils
                .rebatchTuples(RunAF2.out.pdbs_jsons, 200)
                .set { pred_tuple }

            // Filtering of AF2 results
            FilterAF2(pred_tuple)

            if (params.design_mode in ['bindcraft_denovo', 'binder_denovo', 'binder_foldcond', 'binder_motifscaff', 'binder_partialdiff']) {
                // Alignment of PDBs to target chain(s). Only need one reference file
                AlignAF2(FilterAF2.out.pdbs.flatten().collect(), pred_input_pdbs.flatten().last())
                AlignAF2.out.pdbs
                    .flatten()
                    .collect()
                    .set { analysis_input_pdbs }
            } else {
                FilterAF2.out.pdbs
                    .flatten()
                    .collect()
                    .set { analysis_input_pdbs }
            }
        }
        else if (params.pred_method == "boltz") {
            // Prep yaml files for Boltz-2
            PrepBoltz(pred_input_pdbs)

            // Handle templates - use empty channel if not present
            PrepBoltz.out.templates
                .ifEmpty(file("${projectDir}/lib/NO_FILE"))
                .set { templates_ch }

            // reallocate batching for GPU
            Utils
                .rebatchGPU(PrepBoltz.out.yamls, params.gpus)
                .combine(templates_ch)
                .set { pred_input_tuple }

            // Perform prediction of designs using Boltz-2
            RunBoltz(pred_input_tuple)

            // Batch files for CPUs
            Utils
                .rebatchTuples(RunBoltz.out.pdbs_jsons, 200)
                .set { pred_tuple }

            // Convert pred_input_pdbs to value channel for reuse across all batches
            pred_input_pdbs.collect().set { designs_for_alignment }

            // Align Boltz Predictions to FAMPNN output and calculate RMSD
<<<<<<< HEAD
            if (params.design_mode in ['binder_denovo', 'binder_foldcond', 'binder_motifscaff', 'binder_partialdiff']) {
                AlignBoltz(pred_tuple, designs_for_alignment, 'binder')
            }
            else {
                AlignBoltz(pred_tuple, designs_for_alignment, 'monomer')
=======
            if (params.design_mode in ['bindcraft_denovo', 'binder_denovo', 'binder_foldcond', 'binder_motifscaff', 'binder_partialdiff']) {
                AlignBoltz(pred_tuple, pred_input_pdbs, 'binder')
            }
            else {
                AlignBoltz(pred_tuple, pred_input_pdbs, 'monomer')
>>>>>>> 5bc3097b
            }
            // Compress output files
            CompressBoltz("boltz", AlignBoltz.out.pdbs_jsons.flatten().collect())

            // Filtering of Boltz-2 results
            FilterBoltz(AlignBoltz.out.pdbs_jsons)
            FilterBoltz.out.pdbs
                .flatten()
                .collect()
                .set { analysis_input_pdbs }
        }
        else {
            error("Not a valid structure prediction method")
        }
    }
    else if (!params.run_fold_only) {
        // Skip prediction and run analysis only using existing PDBs from specified directory
        println("Skipping Structure Prediction stage as skip_fold_seq_pred=true.")
        println("Running Analysis Stage only")
        println("Looking for PDBs in: ${params.skip_input_dir}")
        if (!file(params.skip_input_dir).exists()) {
            throw new FileNotFoundException("Skip input file directory not found at: ${params.skip_input_dir}. Please ensure the path is correct.")
        }
        def pdbs_for_analysis = file("${params.skip_input_dir}").listFiles().findAll { it.name.endsWith('.pdb') }
        if (pdbs_for_analysis.isEmpty()) {
            throw new FileNotFoundException("No PDB files found in directory: ${params.skip_input_dir}. Please provide PDB files to proceed with the workflow.")
        }
        println("Found ${pdbs_for_analysis.size()} PDB files")

        // Validate naming convention
        validateFileNaming(pdbs_for_analysis, null, 'fold_seq_pred')

        // Copy PDB files from the previous results directory to inputs directory
        pdbs_for_analysis.each { pdbFile ->
            pdbFile.copyTo("${inputsDir}/${pdbFile.getName()}")
        }

        // Create channel with PDBs from specified directory
        Channel
            .of(pdbs_for_analysis)
            .set { analysis_input_pdbs }
    }
    else {
        println("Skipping Structure Prediction stage as run_fold_only=true.")
    }
    ////////////////////
    // ANALYSIS STAGE //
    ////////////////////
    if (!params.run_fold_only) {
        // Analysis of PDBs to generate additional metrics 
        AnalysePredictions(analysis_input_pdbs)

        // Filtering of analysis results
        FilterAnalysis(AnalysePredictions.out.jsonl, analysis_input_pdbs)

        // Use placeholder PDB file if no designs survive filtering
        FilterAnalysis.out.pdbs
            .flatten()
            .collect()
            .ifEmpty(file("${projectDir}/lib/placeholder.pdb"))
            .set { final_pdbs }
    }
    else {
        println("Skipping Analysis stage as run_fold_only=true.")
    }

    // Open topic channels to collect metadata for all designs. 
    // Channel for metadata with only fold_id and not seq_id
    channel
        .topic('metadata_ch_fold')
        .flatten()
        .collectFile(name: "metadata_fold.jsonl", newLine: true)
        .ifEmpty { file("${projectDir}/lib/empty-meta.jsonl") }
        .set { metadata_fold }
    // Channel for metadata with both fold_id and seq_id
    channel
        .topic('metadata_ch_fold_seq')
        .flatten()
        .collectFile(name: "metadata_fold_seq.jsonl", newLine: true)
        .ifEmpty { file("${projectDir}/lib/empty-meta.jsonl") }
        .set { metadata_fold_seq }

    // Combine Metadata into CSV
    CombineMetadata(metadata_fold, metadata_fold_seq).csv.collectFile(name: "all_designs.csv").set { all_designs_metadata }

    // Count outputs
    if (params.run_fold_only) {
        Utils.countPdbFiles(fold_tuples).set { fold_count }
        Utils.countPdbFiles(final_pdbs).set { filter_fold_count }
        seq_count = 0
        filter_seq_count = 0
        pred_count = 0
        filter_pred_count = 0
        filter_analysis_count = 0
    }
    else if (params.skip_fold_seq_pred) {
        fold_count = 0
        filter_fold_count = 0
        seq_count = 0
        filter_seq_count = 0
        pred_count = 0
        Utils.countPdbFiles(analysis_input_pdbs).set { filter_pred_count }
        Utils.countPdbFiles(FilterAnalysis.out.pdbs).set { filter_analysis_count }
    }
    else if (params.skip_fold_seq) {
        fold_count = 0
        filter_fold_count = 0
        seq_count = 0
        filter_seq_count = 0
        Utils.countPdbFiles(pred_tuple).set { pred_count }
        Utils.countPdbFiles(analysis_input_pdbs).set { filter_pred_count }
        Utils.countPdbFiles(FilterAnalysis.out.pdbs).set { filter_analysis_count }
    }
    else if (params.skip_fold) {
        fold_count = 0
        filter_fold_count = 0
        Utils.countPdbFiles(seq_tuple).set { seq_count }
        Utils.countPdbFiles(filt_seq_pdbs).set { filter_seq_count }
        Utils.countPdbFiles(pred_tuple).set { pred_count }
        Utils.countPdbFiles(analysis_input_pdbs).set { filter_pred_count }
        Utils.countPdbFiles(FilterAnalysis.out.pdbs).set { filter_analysis_count }
    }
    else {
        Utils.countPdbFiles(fold_tuples).set { fold_count }
        Utils.countPdbFiles(filt_fold_pdbs_jsons).set { filter_fold_count }
        Utils.countPdbFiles(seq_tuple).set { seq_count }
        Utils.countPdbFiles(filt_seq_pdbs).set { filter_seq_count }
        Utils.countPdbFiles(pred_tuple).set { pred_count }
        Utils.countPdbFiles(analysis_input_pdbs).set { filter_pred_count }
        Utils.countPdbFiles(FilterAnalysis.out.pdbs).set { filter_analysis_count }
    }

    // Generate report and statistics of run
    PublishResults(
        final_pdbs,
        all_designs_metadata,
        fold_count,
        filter_fold_count,
        seq_count,
        filter_seq_count,
        pred_count,
        filter_pred_count,
        filter_analysis_count
    )
    
    // Save log file on completion
    workflow.onComplete {
        def logFile = file('.nextflow.log')
        def outputDir = file(outputDirectory)
        if (logFile.exists()) {
            logFile.copyTo(outputDir.resolve('nextflow.log'))
        }
    }
}
///////////////////////
// HELPER FUNCTIONS //
//////////////////////
def validateDesignLength(design_length){
    // Validate design length (required, one or two comma-separated integers, min<=max)
    if (!design_length) {
        throw new IllegalArgumentException("Please provide a value for design_length, e.g. '65', '65-150'.")
    }
    def designLengthVals = design_length.split('-')
    if (designLengthVals.size() > 2 || !designLengthVals.every { it.isInteger() }) {
        throw new IllegalArgumentException("design_length parameter must contain one or two integers (dash-separated) e.g. '65' '65-150'.")
    }
    if (designLengthVals.size() == 2){
        def minLength = Integer.parseInt(designLengthVals[0])
        def maxLength = Integer.parseInt(designLengthVals[1])
        if (minLength > maxLength || minLength < 1) {
            throw new IllegalArgumentException("design_length values must be valid: min ≤ max and min ≥ 1.")
        }
    }
}

def validateRFDParameters(params) {
    // Validate Parameters for RFdiffusion including  mode required parameters
    switch (params.design_mode) {
        case 'binder_partialdiff':
            if (!params.rfd_partial_diffusion_timesteps) {
                throw new IllegalArgumentException("rfd_partial_diffusion_timesteps is required when mode is 'binder_partialdiff'")
            }
            break            
        case 'binder_foldcond':
            // Validate scaffold directory and contents
            if (!params.rfd_scaffold_dir) {
                throw new IllegalArgumentException("Please provide path to directory containing scaffold files for fold conditioning (rfd_scaffold_dir)")
            }
            def scaffoldsDir = new File(params.rfd_scaffold_dir)
            if (!scaffoldsDir.exists() || !scaffoldsDir.isDirectory()) {
                throw new IllegalArgumentException("rfd_scaffold_dir does not exist or is not a directory")
            }
            
            def ss_files = scaffoldsDir.listFiles().findAll { it.name.endsWith('_ss.pt') }
            def adj_files = scaffoldsDir.listFiles().findAll { it.name.endsWith('_adj.pt') }
            if (!ss_files || !adj_files) {
                throw new IllegalArgumentException("rfd_scaffold_dir does not contain required _ss.pt and _adj.pt files")
            }
            break
        case 'monomer_foldcond':
            if (!params.rfd_scaffold_dir) {
                throw new IllegalArgumentException("Please provide path to directory containing scaffold files for fold conditioning (rfd_scaffold_dir)")
            }

            def scaffoldsDir = new File(params.rfd_scaffold_dir)
            if (!scaffoldsDir.exists() || !scaffoldsDir.isDirectory()) {
                throw new IllegalArgumentException("rfd_scaffold_dir does not exist or is not a directory")
            }
            
            def ss_files = scaffoldsDir.listFiles().findAll { it.name.endsWith('_ss.pt') }
            def adj_files = scaffoldsDir.listFiles().findAll { it.name.endsWith('_adj.pt') }
            if (!ss_files || !adj_files) {
                throw new IllegalArgumentException("rfd_scaffold_dir does not contain required _ss.pt and _adj.pt files")
            }
            break                
        case 'monomer_partialdiff':
            if (!params.rfd_partial_diffusion_timesteps) {
                throw new IllegalArgumentException("rfd_partial_diffusion_timesteps is required when mode is 'monomer_partialdiff'")
            }
            break                
    }
}

// Collect required input files
def collectInputFiles(params) {
    def inputs = []

    // Add required input files
    if (params.design_mode in [
        'bindcraft_denovo',
        'binder_denovo',
        'binder_foldcond',
        'binder_motifscaff',
        'binder_partialdiff',
        'monomer_motifscaff',
        'monomer_partialdiff',
    ]) {
        if (params.input_pdb) {
            inputs << file(params.input_pdb)
        }
    }

    if(params.design_mode == 'bindcraft_denovo' & params.bc_advanced_json){
        inputs << file(params.bc_advanced_json)
    }

    if (params.design_mode in ['monomer_denovo', 'monomer_foldcond']) {
        // Add 'placeholder' PDB file, since RFdiffusion requires xyz coordinates
        inputs << file("${projectDir}/lib/placeholder.pdb")
    }
    if (params.design_mode in ['binder_foldcond', 'monomer_foldcond']) {
        if (params.rfd_scaffold_dir) {
            // Add scaffolds_dir and contents
            inputs << file(params.rfd_scaffold_dir)
        }
    }

    return inputs
}

def generateContigDescription(String contigs) {
    // Function to generate human-readable contig descriptions
    def cleaned = contigs.replaceAll(/[\[\]]/, '').trim()
    def chainParts = cleaned.split(/\s+/).findAll { it }
    def description = ["The contigs for RFdiffusion ${contigs} include ${chainParts.size()} chain${chainParts.size() > 1 ? 's' : ''}. RFdiffusion will:"]
    
    chainParts.each { part ->
        def segments = part.split('/')
        def chainId = null
        
        // Determine chain ID from first segment with chain designation
        segments.find { seg ->
            def matcher = seg =~ /^([A-Za-z])?(\d+)-(\d+)$/
            if (matcher.matches() && matcher.group(1)) {
                chainId = matcher.group(1)
                return true
            }
            return false
        }
        
        segments.each { seg ->
            switch (seg) {
                case '0':
                    description << "* Insert a chainbreak ${chainId ? "after chain ${chainId}" : ""}"
                    break
                default:
                    def matcher = seg =~ /^([A-Za-z])?(\d+)-(\d+)$/
                    if (matcher.matches()) {
                        def (segChain, start, end) = [matcher.group(1), matcher.group(2), matcher.group(3)]
                        if (segChain) {
                            description << "* Keep residues ${start}-${end} of chain ${segChain}"
                        } else {
                            // No chain ID - this is a partial diffusion or motifscaffolding mode
                            def count = end.toInteger() - start.toInteger() + 1
                            if (start == end) {
                                description << "* Diffuse ${start} residues${chainId ? " for chain ${chainId}" : " for a new chain"}"
                            } else {
                                description << "* Diffuse ${start}-${end} residues${chainId ? " for chain ${chainId}" : " for a new chain"}"
                            }
                        }
                    }
            }
        }
    }
    
    return description.join('\n')
}

def validateBindCraftParams(bc_chains,hotspot_residues,design_length,num_designs,input_pdb,bc_advanced_json) {

    // Validate PDB chains to target (required, comma-separated, only letters)
    if (bc_chains) {
        if (!bc_chains.matches(/^([A-Za-z]+)(,[A-Za-z]+)*$/)) {
            throw new IllegalArgumentException("bc_chains parameter must be a comma-separated list of chain identifiers, e.g. 'A,B' or 'A'.")
        }
    }

    // Validate hotspot residues (optional, allow null, otherwise enforce expected format)
    def hotspot = hotspot_residues
    if (hotspot && !hotspot.matches(/^([A-Za-z]*[0-9]+([\-][0-9]+)?)(,[A-Za-z]*[0-9]+([\-][0-9]+)?)*$|^([A-Za-z]+,?)*$/)) {
        throw new IllegalArgumentException("hotspot_residues format invalid. Acceptable: '1,2-10', 'A10,A12,B2-10', or chains 'A,B'.")
    }

    // Validate optional BindCraft advanced settings JSON
    if (bc_advanced_json) {
    def advancedFile = new File(bc_advanced_json)
    if (!advancedFile.exists()) {
        throw new FileNotFoundException("Advanced settings JSON file not found at path: ${bc_advanced_json}. Please ensure the file exists and the path is correct.")
    }
    }
}

def getAdvancedSettingsPath(bc_design_protocol, bc_template_protocol) {
    // Generate the advanced settings path for BindCraft according to protocol parameters.
    // Design protocol tag
    def designProtocolTag
    switch(bc_design_protocol) {
        case "default":
            designProtocolTag = "default_4stage_multimer"
            break
        case "betasheet":
            designProtocolTag = "betasheet_4stage_multimer"
            break
        case "peptide":
            designProtocolTag = "peptide_3stage_multimer"
            break
        default:
            throw new IllegalArgumentException("Unsupported BindCraft design protocol: ${bc_design_protocol}")
    }

    // Template protocol tag
    def templateProtocolTag
    switch(bc_template_protocol) {
        case "default":
            templateProtocolTag = ""
            break
        case "flexible":
            templateProtocolTag = "_flexible"
            break
        default:
            throw new IllegalArgumentException("Unsupported BindCraft template protocol: ${bc_template_protocol}")
    }

    // Compose the path
    def advancedSettingsPath = file("${projectDir}/lib/bindcraft/settings_advanced/" +
        designProtocolTag +
        templateProtocolTag +
        ".json"
    )

    log.info "Selected advanced design settings file: ${advancedSettingsPath}\n"
    return advancedSettingsPath
}

def validateFileNaming(pdbFiles, jsonFiles = null, validationType = 'fold_seq') {
    /**
     * Validates PDB and optional JSON files against naming conventions
     * 
     * @param pdbFiles List of PDB files to validate
     * @param jsonFiles List of JSON files to validate (optional, for 'fold_only' type)
     * @param validationType One of: 'fold_only', 'fold_seq', 'fold_seq_pred'
     * @return Map with validated files or throws IllegalArgumentException
     */
    
    def validationResults = [:]
    def invalidPdbs = []
    def invalidJsons = []
    def pdbPattern
    def jsonPattern
    def pdbIndices = [] as Set
    def jsonIndices = [] as Set
    
    // Define patterns based on validation type
    switch (validationType) {
        case 'fold_only':
            // Pattern: fold_x.pdb and fold_x.json
            pdbPattern = ~/^fold_(\d+)\.pdb$/
            jsonPattern = ~/^fold_(\d+)\.json$/
            
            // Validate PDBs
            pdbFiles.each { pdbFile ->
                def matcher = pdbFile.name =~ pdbPattern
                if (matcher.matches()) {
                    pdbIndices.add(matcher[0][1] as Integer)
                } else {
                    invalidPdbs.add(pdbFile.name)
                }
            }
            
            // Validate JSONs
            if (jsonFiles) {
                jsonFiles.each { jsonFile ->
                    def matcher = jsonFile.name =~ jsonPattern
                    if (matcher.matches()) {
                        jsonIndices.add(matcher[0][1] as Integer)
                    } else {
                        invalidJsons.add(jsonFile.name)
                    }
                }
            }
            
            // Report PDB errors
            if (!invalidPdbs.isEmpty()) {
                def errorMsg = "Invalid PDB filename(s) detected. Files must follow the naming convention 'fold_x.pdb' where x is an integer.\n"
                errorMsg += "Invalid files found:"
                invalidPdbs.each { errorMsg += " ${it}" }
                errorMsg += "\nExample valid names: fold_0.pdb, fold_1.pdb, fold_10.pdb"
                throw new IllegalArgumentException(errorMsg)
            }
            
            // Report JSON errors
            if (!invalidJsons.isEmpty()) {
                def errorMsg = "Invalid JSON filename(s) detected. Files must follow the naming convention 'fold_x.json' where x is an integer.\n"
                errorMsg += "Invalid files found: "
                invalidJsons.each { errorMsg += " ${it}" }
                errorMsg += "\nExample valid names: fold_0.json, fold_1.json, fold_10.json"
                throw new IllegalArgumentException(errorMsg)
            }
            
            // Validate pairing
            def missingJsons = pdbIndices - jsonIndices
            def missingPdbs = jsonIndices - pdbIndices
            
            if (!missingJsons.isEmpty() || !missingPdbs.isEmpty()) {
                def errorMsg = "Mismatch between PDB and JSON files. Each fold_x.pdb must have a corresponding fold_x.json file.\n"
                if (!missingJsons.isEmpty()) {
                    errorMsg += "PDB files missing corresponding JSON files:\n"
                    missingJsons.sort().each { errorMsg += "  - fold_${it}.pdb (missing fold_${it}.json)\n" }
                }
                if (!missingPdbs.isEmpty()) {
                    errorMsg += "JSON files missing corresponding PDB files:\n"
                    missingPdbs.sort().each { errorMsg += "  - fold_${it}.json (missing fold_${it}.pdb)\n" }
                }
                throw new IllegalArgumentException(errorMsg)
            }
            
            println("All PDB and JSON files passed naming validation")
            println("Found ${pdbIndices.size()} properly paired fold files\n")
            break
            
        case 'fold_seq':
            // Pattern: fold_x_seq_y.pdb
            pdbPattern = ~/^fold_\d+_seq_\d+\.pdb$/
            
            pdbFiles.each { pdbFile ->
                if (!(pdbFile.name =~ pdbPattern)) {
                    invalidPdbs.add(pdbFile.name)
                }
            }
            
            if (!invalidPdbs.isEmpty()) {
                def errorMsg = "Invalid PDB filename(s) detected. Files must follow the naming convention 'fold_x_seq_y.pdb' where x and y are integers.\n"
                errorMsg += "Invalid files found:"
                invalidPdbs.each { errorMsg += " ${it}" }
                errorMsg += "\nExample valid names: fold_0_seq_1.pdb, fold_10_seq_25.pdb"
                throw new IllegalArgumentException(errorMsg)
            }
            
            println("All PDB files passed naming validation (fold_x_seq_y.pdb)")
            break
            
        case 'fold_seq_pred':
            // Pattern: fold_x_seq_y_*.pdb (with any suffix after the last underscore)
            pdbPattern = ~/^fold_\d+_seq_\d+_.+\.pdb$/
            
            pdbFiles.each { pdbFile ->
                if (!(pdbFile.name =~ pdbPattern)) {
                    invalidPdbs.add(pdbFile.name)
                }
            }
            
            if (!invalidPdbs.isEmpty()) {
                def errorMsg = "Invalid PDB filename(s) detected. Files must follow the naming convention 'fold_x_seq_y_*.pdb' where x and y are integers and * is any suffix.\n"
                errorMsg += "Invalid files found:"
                invalidPdbs.each { errorMsg += " ${it}" }
                errorMsg += "\nExample valid names: fold_0_seq_1_af2pred.pdb, fold_10_seq_25_boltzpred.pdb"
                throw new IllegalArgumentException(errorMsg)
            }
            
            println("All PDB files passed naming validation (fold_x_seq_y_*.pdb)")
            break
            
        default:
            throw new IllegalArgumentException("Invalid validation type: ${validationType}. Must be one of: 'fold_only', 'fold_seq', 'fold_seq_pred'")
    }
    
    return validationResults
}<|MERGE_RESOLUTION|>--- conflicted
+++ resolved
@@ -511,19 +511,11 @@
             pred_input_pdbs.collect().set { designs_for_alignment }
 
             // Align Boltz Predictions to FAMPNN output and calculate RMSD
-<<<<<<< HEAD
-            if (params.design_mode in ['binder_denovo', 'binder_foldcond', 'binder_motifscaff', 'binder_partialdiff']) {
+            if (params.design_mode in ['bindcraft_denovo','binder_denovo', 'binder_foldcond', 'binder_motifscaff', 'binder_partialdiff']) {
                 AlignBoltz(pred_tuple, designs_for_alignment, 'binder')
             }
             else {
                 AlignBoltz(pred_tuple, designs_for_alignment, 'monomer')
-=======
-            if (params.design_mode in ['bindcraft_denovo', 'binder_denovo', 'binder_foldcond', 'binder_motifscaff', 'binder_partialdiff']) {
-                AlignBoltz(pred_tuple, pred_input_pdbs, 'binder')
-            }
-            else {
-                AlignBoltz(pred_tuple, pred_input_pdbs, 'monomer')
->>>>>>> 5bc3097b
             }
             // Compress output files
             CompressBoltz("boltz", AlignBoltz.out.pdbs_jsons.flatten().collect())
